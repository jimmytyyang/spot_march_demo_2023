--- conflicted
+++ resolved
@@ -464,11 +464,7 @@
     elif mrcnn:
         node = SpotMRCNNPublisher()
     elif owlvit:
-<<<<<<< HEAD
         node = SpotOWLVITPublisher(owlvit_label)
-=======
-        node = SpotOWLVITPublisher()
->>>>>>> 77f0487e
     elif decompress:
         node = SpotDecompressingRawImagesPublisher()
     elif raw or compress:
@@ -487,12 +483,8 @@
             flags = ["--compress"]
         else:
             #flags = ["--filter-head-depth", "--filter-hand-depth", "--mrcnn"]
-<<<<<<< HEAD
             flags = ["--filter-head-depth", "--filter-hand-depth", f'--owlvit --owlvit_label "{owlvit_label}"', "--mrcnn"]
             #flags = ["--filter-head-depth", "--filter-hand-depth", f'--owlvit', "--mrcnn"]
-=======
-            flags = ["--filter-head-depth", "--filter-hand-depth", "--owlvit"]
->>>>>>> 77f0487e
             if listen:
                 flags.append("--decompress")
             elif local:
